/*
 * Copyright 2020 Amazon.com, Inc. or its affiliates. All Rights Reserved.
 *
 * Licensed under the Apache License, Version 2.0 (the "License").
 * You may not use this file except in compliance with the License.
 * A copy of the License is located at
 *
 *     http://www.apache.org/licenses/LICENSE-2.0
 *
 * or in the "license" file accompanying this file. This file is distributed
 * on an "AS IS" BASIS, WITHOUT WARRANTIES OR CONDITIONS OF ANY KIND, either
 * express or implied. See the License for the specific language governing
 * permissions and limitations under the License.
 */

package main

import (
<<<<<<< HEAD
    "net/http"
    "os"
    "strconv"
    "time"

    "aws-sigv4-proxy/handler"
    "github.com/aws/aws-sdk-go/aws/credentials"
    "github.com/aws/aws-sdk-go/aws/credentials/stscreds"
    "github.com/aws/aws-sdk-go/aws/session"
    "github.com/aws/aws-sdk-go/aws/signer/v4"
    log "github.com/sirupsen/logrus"
    "gopkg.in/alecthomas/kingpin.v2"
    "gopkg.in/yaml.v2"
)

var (
	debug = kingpin.Flag("verbose", "enable additional logging").Short('v').Bool()
	port  = kingpin.Flag("port", "port to serve http on").Default(":8080").String()
	strip = kingpin.Flag("strip", "Headers to strip from incoming request").Short('s').Strings()
	roleArn = kingpin.Flag("role-arn", "Amazon Resource Name (ARN) of the role to assume").String()
	signingNameOverride = kingpin.Flag("name", "AWS Service to sign for").String();
	hostOverride = kingpin.Flag("host", "Host to proxy to").String();
	regionOverride = kingpin.Flag("region", "AWS region to sign for").String();
	configSets = kingpin.Flag("config-set", "Host-based configuration overrides for role-arn/name/host/region (encoded as yaml)").Short('c').Strings()
)


func getSigner(roleArn *string) *v4.Signer {
    session, err := session.NewSession()
    if err != nil {
        log.Fatal(err)
    }
=======
	"crypto/tls"
	"net/http"
	"os"
	"strconv"
	"time"

	"aws-sigv4-proxy/handler"

	"github.com/aws/aws-sdk-go/aws"
	"github.com/aws/aws-sdk-go/aws/credentials"
	"github.com/aws/aws-sdk-go/aws/credentials/stscreds"
	"github.com/aws/aws-sdk-go/aws/endpoints"
	"github.com/aws/aws-sdk-go/aws/session"
	v4 "github.com/aws/aws-sdk-go/aws/signer/v4"
	log "github.com/sirupsen/logrus"
	"gopkg.in/alecthomas/kingpin.v2"
)

var (
	debug                  = kingpin.Flag("verbose", "Enable additional logging, implies all the log-* options").Short('v').Bool()
	logFailedResponse      = kingpin.Flag("log-failed-requests", "Log 4xx and 5xx response body").Bool()
	logSinging             = kingpin.Flag("log-signing-process", "Log sigv4 signing process").Bool()
	port                   = kingpin.Flag("port", "Port to serve http on").Default(":8080").String()
	strip                  = kingpin.Flag("strip", "Headers to strip from incoming request").Short('s').Strings()
	roleArn                = kingpin.Flag("role-arn", "Amazon Resource Name (ARN) of the role to assume").String()
	signingNameOverride    = kingpin.Flag("name", "AWS Service to sign for").String()
	hostOverride           = kingpin.Flag("host", "Host to proxy to").String()
	regionOverride         = kingpin.Flag("region", "AWS region to sign for").String()
	disableSSLVerification = kingpin.Flag("no-verify-ssl", "Disable peer SSL certificate validation").Bool()
)

type awsLoggerAdapter struct {
}

// Log implements aws.Logger.Log
func (awsLoggerAdapter) Log(args ...interface{}) {
	log.Info(args...)
}

func main() {
	kingpin.Parse()

	log.SetLevel(log.InfoLevel)
	if *debug {
		log.SetLevel(log.DebugLevel)
	}

	sessionConfig := aws.Config{}
	if v := os.Getenv("AWS_STS_REGIONAL_ENDPOINTS"); len(v) == 0 {
		sessionConfig.STSRegionalEndpoint = endpoints.RegionalSTSEndpoint
	}

	session, err := session.NewSession(&sessionConfig)
	if err != nil {
		log.Fatal(err)
	}

	if *regionOverride != "" {
		session.Config.Region = regionOverride
	}

	// For STS regional endpoint to be effective config's region must be set.
	if *session.Config.Region == "" {
		defaultRegion := "us-east-1"
		session.Config.Region = &defaultRegion
	}

	if *disableSSLVerification {
		log.Warn("Peer SSL Certificate validation is DISABLED")
		http.DefaultTransport.(*http.Transport).TLSClientConfig = &tls.Config{InsecureSkipVerify: true}
	}
>>>>>>> 5e967d4f

	var credentials *credentials.Credentials
	if *roleArn != "" {
		credentials = stscreds.NewCredentials(session, *roleArn, func(p *stscreds.AssumeRoleProvider) {
			p.RoleSessionName = roleSessionName()
		})
	} else {
		credentials = session.Config.Credentials
	}

<<<<<<< HEAD
	return v4.NewSigner(credentials)
}

func main() {
	kingpin.Parse()

	log.SetLevel(log.InfoLevel)
	if *debug {
		log.SetLevel(log.DebugLevel)
	}

	signer := getSigner(roleArn)
=======
	signer := v4.NewSigner(credentials, func(s *v4.Signer) {
		if *logSinging || *debug {
			s.Logger = awsLoggerAdapter{}
			s.Debug = aws.LogDebugWithSigning
		}
	})
>>>>>>> 5e967d4f

	log.WithFields(log.Fields{"StripHeaders": *strip}).Infof("Stripping headers %s", *strip)
	log.WithFields(log.Fields{"port": *port}).Infof("Listening on %s", *port)

	clients := map[string]handler.Client{
		"default": &handler.ProxyClient{
			Signer: signer,
			Client: http.DefaultClient,
			StripRequestHeaders: *strip,
			SigningNameOverride: *signingNameOverride,
			HostOverride: *hostOverride,
			RegionOverride: *regionOverride,
		},
	}
	for _, configSetYaml := range *configSets {
		configSet := handler.ConfigSet{}

		if err := yaml.Unmarshal([]byte(configSetYaml), &configSet); err != nil {
			log.Fatalf("error parsing config set: %v", err)
		}

		log.WithFields(log.Fields{
			"Host": configSet.Host,
			"Name": configSet.Name,
			"Region": configSet.Region,
			"RoleArn": configSet.RoleArn,
		}).Info("Adding config for host")

		clients[configSet.Host] = &handler.ProxyClient{
			Signer: getSigner(&configSet.RoleArn),
			Client: http.DefaultClient,
			StripRequestHeaders: *strip,
			SigningNameOverride: configSet.Name,
			HostOverride: configSet.Host,
			RegionOverride: configSet.Region,
		}
	}

	log.Fatal(
		http.ListenAndServe(*port, &handler.Handler{
<<<<<<< HEAD
			ProxyClients: clients,
=======
			ProxyClient: &handler.ProxyClient{
				Signer:              signer,
				Client:              http.DefaultClient,
				StripRequestHeaders: *strip,
				SigningNameOverride: *signingNameOverride,
				HostOverride:        *hostOverride,
				RegionOverride:      *regionOverride,
				LogFailedRequest:    *logFailedResponse,
			},
>>>>>>> 5e967d4f
		}),
	)
}

func roleSessionName() string {
	suffix, err := os.Hostname()

	if err != nil {
		now := time.Now().Unix()
		suffix = strconv.FormatInt(now, 10)
	}

	return "aws-sigv4-proxy-" + suffix
}<|MERGE_RESOLUTION|>--- conflicted
+++ resolved
@@ -16,56 +16,23 @@
 package main
 
 import (
-<<<<<<< HEAD
-    "net/http"
-    "os"
-    "strconv"
-    "time"
-
-    "aws-sigv4-proxy/handler"
-    "github.com/aws/aws-sdk-go/aws/credentials"
-    "github.com/aws/aws-sdk-go/aws/credentials/stscreds"
-    "github.com/aws/aws-sdk-go/aws/session"
-    "github.com/aws/aws-sdk-go/aws/signer/v4"
-    log "github.com/sirupsen/logrus"
-    "gopkg.in/alecthomas/kingpin.v2"
-    "gopkg.in/yaml.v2"
-)
-
-var (
-	debug = kingpin.Flag("verbose", "enable additional logging").Short('v').Bool()
-	port  = kingpin.Flag("port", "port to serve http on").Default(":8080").String()
-	strip = kingpin.Flag("strip", "Headers to strip from incoming request").Short('s').Strings()
-	roleArn = kingpin.Flag("role-arn", "Amazon Resource Name (ARN) of the role to assume").String()
-	signingNameOverride = kingpin.Flag("name", "AWS Service to sign for").String();
-	hostOverride = kingpin.Flag("host", "Host to proxy to").String();
-	regionOverride = kingpin.Flag("region", "AWS region to sign for").String();
-	configSets = kingpin.Flag("config-set", "Host-based configuration overrides for role-arn/name/host/region (encoded as yaml)").Short('c').Strings()
-)
-
-
-func getSigner(roleArn *string) *v4.Signer {
-    session, err := session.NewSession()
-    if err != nil {
-        log.Fatal(err)
-    }
-=======
 	"crypto/tls"
 	"net/http"
 	"os"
 	"strconv"
 	"time"
 
-	"aws-sigv4-proxy/handler"
-
 	"github.com/aws/aws-sdk-go/aws"
+	"github.com/aws/aws-sdk-go/aws/credentials/stscreds"
 	"github.com/aws/aws-sdk-go/aws/credentials"
-	"github.com/aws/aws-sdk-go/aws/credentials/stscreds"
 	"github.com/aws/aws-sdk-go/aws/endpoints"
 	"github.com/aws/aws-sdk-go/aws/session"
 	v4 "github.com/aws/aws-sdk-go/aws/signer/v4"
 	log "github.com/sirupsen/logrus"
 	"gopkg.in/alecthomas/kingpin.v2"
+	"gopkg.in/yaml.v2"
+
+	"aws-sigv4-proxy/handler"
 )
 
 var (
@@ -79,24 +46,13 @@
 	hostOverride           = kingpin.Flag("host", "Host to proxy to").String()
 	regionOverride         = kingpin.Flag("region", "AWS region to sign for").String()
 	disableSSLVerification = kingpin.Flag("no-verify-ssl", "Disable peer SSL certificate validation").Bool()
+	configSets             = kingpin.Flag("config-set", "Host-based configuration overrides for role-arn/name/host/region (encoded as yaml)").Short('c').Strings()
 )
 
 type awsLoggerAdapter struct {
 }
 
-// Log implements aws.Logger.Log
-func (awsLoggerAdapter) Log(args ...interface{}) {
-	log.Info(args...)
-}
-
-func main() {
-	kingpin.Parse()
-
-	log.SetLevel(log.InfoLevel)
-	if *debug {
-		log.SetLevel(log.DebugLevel)
-	}
-
+func getSigner(roleArn *string) *v4.Signer {
 	sessionConfig := aws.Config{}
 	if v := os.Getenv("AWS_STS_REGIONAL_ENDPOINTS"); len(v) == 0 {
 		sessionConfig.STSRegionalEndpoint = endpoints.RegionalSTSEndpoint
@@ -121,7 +77,6 @@
 		log.Warn("Peer SSL Certificate validation is DISABLED")
 		http.DefaultTransport.(*http.Transport).TLSClientConfig = &tls.Config{InsecureSkipVerify: true}
 	}
->>>>>>> 5e967d4f
 
 	var credentials *credentials.Credentials
 	if *roleArn != "" {
@@ -132,8 +87,17 @@
 		credentials = session.Config.Credentials
 	}
 
-<<<<<<< HEAD
-	return v4.NewSigner(credentials)
+	return v4.NewSigner(credentials, func(s *v4.Signer) {
+		if *logSinging || *debug {
+			s.Logger = awsLoggerAdapter{}
+			s.Debug = aws.LogDebugWithSigning
+		}
+	})
+}
+
+// Log implements aws.Logger.Log
+func (awsLoggerAdapter) Log(args ...interface{}) {
+	log.Info(args...)
 }
 
 func main() {
@@ -145,26 +109,18 @@
 	}
 
 	signer := getSigner(roleArn)
-=======
-	signer := v4.NewSigner(credentials, func(s *v4.Signer) {
-		if *logSinging || *debug {
-			s.Logger = awsLoggerAdapter{}
-			s.Debug = aws.LogDebugWithSigning
-		}
-	})
->>>>>>> 5e967d4f
 
 	log.WithFields(log.Fields{"StripHeaders": *strip}).Infof("Stripping headers %s", *strip)
 	log.WithFields(log.Fields{"port": *port}).Infof("Listening on %s", *port)
 
 	clients := map[string]handler.Client{
 		"default": &handler.ProxyClient{
-			Signer: signer,
-			Client: http.DefaultClient,
+			Signer:              signer,
+			Client:              http.DefaultClient,
 			StripRequestHeaders: *strip,
 			SigningNameOverride: *signingNameOverride,
-			HostOverride: *hostOverride,
-			RegionOverride: *regionOverride,
+			HostOverride:        *hostOverride,
+			RegionOverride:      *regionOverride,
 		},
 	}
 	for _, configSetYaml := range *configSets {
@@ -175,37 +131,26 @@
 		}
 
 		log.WithFields(log.Fields{
-			"Host": configSet.Host,
-			"Name": configSet.Name,
-			"Region": configSet.Region,
+			"Host":    configSet.Host,
+			"Name":    configSet.Name,
+			"Region":  configSet.Region,
 			"RoleArn": configSet.RoleArn,
 		}).Info("Adding config for host")
 
 		clients[configSet.Host] = &handler.ProxyClient{
-			Signer: getSigner(&configSet.RoleArn),
-			Client: http.DefaultClient,
+			Signer:              getSigner(&configSet.RoleArn),
+			Client:              http.DefaultClient,
 			StripRequestHeaders: *strip,
 			SigningNameOverride: configSet.Name,
-			HostOverride: configSet.Host,
-			RegionOverride: configSet.Region,
+			HostOverride:        configSet.Host,
+			RegionOverride:      configSet.Region,
+			LogFailedRequest:    *logFailedResponse,
 		}
 	}
 
 	log.Fatal(
 		http.ListenAndServe(*port, &handler.Handler{
-<<<<<<< HEAD
 			ProxyClients: clients,
-=======
-			ProxyClient: &handler.ProxyClient{
-				Signer:              signer,
-				Client:              http.DefaultClient,
-				StripRequestHeaders: *strip,
-				SigningNameOverride: *signingNameOverride,
-				HostOverride:        *hostOverride,
-				RegionOverride:      *regionOverride,
-				LogFailedRequest:    *logFailedResponse,
-			},
->>>>>>> 5e967d4f
 		}),
 	)
 }
