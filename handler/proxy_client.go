--- conflicted
+++ resolved
@@ -42,10 +42,7 @@
 	SigningNameOverride string
 	HostOverride        string
 	RegionOverride      string
-<<<<<<< HEAD
-=======
 	LogFailedRequest    bool
->>>>>>> 5e967d4f
 }
 
 func (p *ProxyClient) sign(req *http.Request, service *endpoints.ResolvedEndpoint) error {
