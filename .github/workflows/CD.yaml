--- conflicted
+++ resolved
@@ -12,11 +12,7 @@
       - name: Setup Go
         uses: actions/setup-go@v3
         with:
-<<<<<<< HEAD
-          go-version: "1.19.0"
-=======
           go-version: ~1.19.1
->>>>>>> 3ea99853
 
       - name: Build
         run: |
